package com.paypal.hera.client;

import com.paypal.hera.cal.CalClientConfigMXBeanImpl;
import com.paypal.hera.cal.CalPoolStackInfo;
import com.paypal.hera.cal.CalStreamUtils;
import com.paypal.hera.cal.CalTransaction;
import com.paypal.hera.cal.CalTransactionFactory;
import com.paypal.hera.cal.CalTransactionHelper;
import com.paypal.hera.cal.StackTrace;
import com.paypal.hera.conf.HeraClientConfigHolder;
import com.paypal.hera.conn.HeraClientConnection;
import com.paypal.hera.constants.BindType;
import com.paypal.hera.constants.Consts;
import com.paypal.hera.constants.HeraConstants;
import com.paypal.hera.constants.HeraJdbcDriverConstants;
import com.paypal.hera.ex.HeraClientException;
import com.paypal.hera.ex.HeraExceptionBase;
import com.paypal.hera.ex.HeraIOException;
import com.paypal.hera.ex.HeraInternalErrorException;
import com.paypal.hera.ex.HeraProtocolException;
import com.paypal.hera.ex.HeraSQLException;
import com.paypal.hera.ex.HeraTimeoutException;
import com.paypal.hera.jdbc.HeraConnection;
import com.paypal.hera.util.*;

import io.micrometer.core.instrument.Counter;
import io.micrometer.core.instrument.Metrics;
import io.micrometer.core.instrument.Timer;
import org.slf4j.Logger;
import org.slf4j.LoggerFactory;

import java.io.BufferedInputStream;
import java.io.IOException;
import java.io.UnsupportedEncodingException;
import java.lang.management.ManagementFactory;
import java.net.SocketException;
import java.sql.SQLException;
import java.util.ArrayList;
import java.util.Arrays;
import java.util.Iterator;

@SuppressWarnings("deprecation")
public class HeraClientImpl implements HeraClient{
	private enum State {
		INITIAL, FETCH_CMD_NEEDED, FETCH_CMD_SENT, FETCH_IN_PROGRESS, FETCH_DONE;
	};

	private class ClientInfo {
		public long pid;
		public String hostName;
		public String cmdLine;
		public String poolName;
		public String poolStack;
	};

	static final Logger LOGGER = LoggerFactory.getLogger(HeraClientImpl.class);
	private static final String ENABLE_FULL_CAL = "-1";
	private static final String DISABLE_CAL = "0";
	private NetstringReader is;
	private NetstringWriter os;
	private int connTimeout;

	private State state;
	private int rows;
	private int columns;
	private Iterator<NetStringObj> response;

	private ClientInfo  clientInfo;
	private boolean columnNamesEnabled;
	private boolean columnInfoEnabled;
	private HeraClientConnection conn;
	ArrayList<HeraColumnMeta> colMetaData;
	private String sql;
	private String lastStmtId;
	private int byteCount;
	private String serverLogicalName;
	private String calLogFrequency;
	private String heraHostName;
	private HeraClientConfigHolder config;

	private Counter execFailCounter;
	private Counter fetchFailCounter;
	private Counter execSuccessCounter;
	private Counter fetchSuccessCounter;
	private Timer execDurationTimer;
	private Timer fetchDurationTimer;

	private boolean readOnly;
	private boolean isFirstSQL;
	//TODO: migrate stale conn impl from OpenDAK.

	public HeraClientImpl(HeraClientConnection _conn, HeraClientConfigHolder _config, int _connTimeout, boolean _columnNamesEnabled, boolean _columnInfoEnabled) throws HeraExceptionBase{
		config = _config;
		conn = _conn;
		is = new NetstringReader(new BufferedInputStream(conn.getInputStream()));
		os = new NetstringWriter(conn.getOutputStream());
		connTimeout = _connTimeout;
		state = State.INITIAL;
		response = null;
		clientInfo = new ClientInfo();
		sql = null;
		byteCount = 0;
		serverLogicalName = "unknown";
		calLogFrequency = ENABLE_FULL_CAL; // -1 is for full cal enabled. 0 for disabled.

		try {
			// TODO: (some of) these should come as system properties to not have CAL dependency
			clientInfo.pid = this.computePid();
			clientInfo.cmdLine = ManagementFactory.getRuntimeMXBean().getName();
			clientInfo.hostName = java.net.InetAddress.getLocalHost().getHostName();
			clientInfo.poolName = CalClientConfigMXBeanImpl.getInstance().getPoolname();
			CalPoolStackInfo stackInfo = CalPoolStackInfo.getCalPoolStackInfo();
			if (stackInfo != null)
				clientInfo.poolStack = "PoolStack: " + stackInfo.getPoolStack();

		} catch (Exception e) {
			LOGGER.info("Could not get client info, ex: " + e.getMessage());
		}
		columnNamesEnabled = _columnNamesEnabled;
		columnInfoEnabled = _columnInfoEnabled;
	}

	private NetStringObj getResponse(String _cmd) throws HeraIOException, HeraProtocolException {
		try {
			response = is.parse();
		} catch (IOException e) {
			throw new HeraIOException(e,getConnectionMetaInfo());
		}
		if (!response.hasNext())
			throw new HeraProtocolException("Invalid response for " + _cmd);
		return response.next();
	}

	public void setServerLogicalName(String serverName){
		serverLogicalName = serverName;
	}

	public void setCalLogOption(String isCalEnabled){
		if(isCalEnabled != null) {
			calLogFrequency = isCalEnabled;
		}
	}

	public void prepare(HeraStatementsCache.StatementCacheEntry statementCacheEntry) throws HeraIOException{
		sendCalCorrId();
		if (LOGGER.isDebugEnabled())
<<<<<<< HEAD
			LOGGER.debug("HeraClient::prepare(" + statementCacheEntry.getParsedSQL() + ")");
		os.add(HeraConstants.HERA_PREPARE_V2, statementCacheEntry.getParsedSqlByte());
		sql = statementCacheEntry.getParsedSQL();
		lastStmtId = statementCacheEntry.getLastStmtId();
		OCCJDBCMetrics occjdbcMetrics = HeraAggregatedMetrics.getMetrics(serverLogicalName, lastStmtId,
				config.getStmtCacheSize());
		execFailCounter = occjdbcMetrics.getExecFailCounter();
		fetchFailCounter = occjdbcMetrics.getFetchFailCounter();
		execSuccessCounter = occjdbcMetrics.getExecSuccessCounter();
		fetchSuccessCounter = occjdbcMetrics.getFetchSuccessCounter();
		execDurationTimer = occjdbcMetrics.getExecTimer();
		fetchDurationTimer = occjdbcMetrics.getFetchTimer();
	}

	private CalTransaction startCalExecTransaction() {
		CalTransaction transaction;
		if(!calLogFrequency.equals(DISABLE_CAL)) {
			// make sure to write sql statement to CAL before starting a new transaction
			transaction = CalTransactionFactory.create("EXEC");
			transaction.setName(lastStmtId);
			transaction.addData("HOST", serverLogicalName);
		} else {
			// cal disabled return nulcaltransaction
			transaction = CalStreamUtils.getInstance().getDefaultCalStream().transaction("EXEC");
		}
		return transaction;
	}


=======
			LOGGER.debug("HeraClient::prepare(" + _sql + ") {}", conn.getConnectionId());
		os.add(HeraConstants.HERA_PREPARE_V2, _sql.getBytes());
		sql = _sql;
	}

    private CalTransaction startCalExecTransaction() {
    	CalTransaction transaction;
    	if(!calLogFrequency.equals(DISABLE_CAL)) {
            // make sure to write sql statement to CAL before starting a new transaction
            lastStmtId = ClsLogOutputHelper.writeSQLStmt(this.sql);

            transaction = CalTransactionFactory.create("EXEC");
            transaction.setName(Long.toString(lastStmtId));
            transaction.addData("HOST", serverLogicalName);
    	} else {
    		// cal disabled return nulcaltransaction
    		transaction = CalStreamUtils.getInstance().getDefaultCalStream().transaction("EXEC");
    	}
        return transaction;
    }

	
>>>>>>> 73a9372b
	public boolean execute(int _num_rows, boolean _add_commit) throws HeraIOException, HeraTimeoutException, HeraClientException, HeraProtocolException {
		if (LOGGER.isDebugEnabled())
			LOGGER.debug("HeraClient::execute(" + _num_rows + ") {}", conn.getConnectionId());

		CalTransaction execCalTxn = startCalExecTransaction();
		Timer.Sample execTimer = Timer.start(Metrics.globalRegistry);
		execCalTxn.setStatus("0");

		os.add(HeraConstants.HERA_EXECUTE);

		// flush the accumulated commands
		try {
			os.flush();
			NetStringObj obj = read_response();
			if (obj.getCommand() == HeraConstants.HERA_VALUE)
				columns = Integer.parseInt(new String(obj.getData(), "UTF-8"));
			else
				check_error(obj);
			obj = read_response();
			if (obj.getCommand() == HeraConstants.HERA_VALUE)
				rows = Integer.parseInt(new String(obj.getData(), "UTF-8"));
			else
				check_error(obj);
			if (LOGGER.isDebugEnabled())
				LOGGER.debug("HeraClient::execQuery() returned cols=" + columns + ",rows=" + rows +
						" connId:" +  conn.getConnectionId());


			if (columns > 0) {
				//non-DML(select) like executeQuery
				if (columnInfoEnabled) {
					os.add(HeraConstants.HERA_COLS_INFO);
					os.flush();
				} else {
					if (columnNamesEnabled) {
						os.add(HeraConstants.HERA_COLS);
						os.flush();
					}
				}
				state = State.FETCH_CMD_SENT;
				os.add(HeraConstants.HERA_FETCH, _num_rows);
				os.flush();

				colMetaData = iterateColumns();

				return true;

			} else {
				//DML(insert, update, delete) like executeUpdate
				if (_add_commit) {
					os.add(HeraConstants.HERA_COMMIT);
					os.flush();
					NetStringObj resp = getResponse( "HERA_AUTO_COMMIT");
					if (resp.getCommand() != HeraConstants.HERA_OK) {
						HeraClientException heraEx = new HeraClientException("commit: Error " + Integer.toString((int)resp.getCommand()));
						handleException(heraEx, execCalTxn);
						throw heraEx;
					}
				}
				return false;
			}

		} catch (IOException e) {
			HeraIOException heraEx = new HeraIOException(e, getConnectionMetaInfo());
			handleException(heraEx, execCalTxn);
			throw heraEx;
		} catch (HeraTimeoutException | HeraClientException | HeraProtocolException e) {
			handleException(e, execCalTxn);
			throw e;
		}finally {
			execCalTxn.completed();
			execTimer.stop(execDurationTimer);
			if("0".equals(execCalTxn.getStatus())){
				execSuccessCounter.increment();
			}
			else{
				execFailCounter.increment();
			}
		}
	}

	public ArrayList<HeraColumnMeta> execQuery(int _num_rows, boolean _column_meta) throws HeraIOException, HeraTimeoutException, HeraClientException {
		if (LOGGER.isDebugEnabled())
			LOGGER.debug("HeraClient::execQuery(" + _num_rows + ") connId: " + conn.getConnectionId());

		CalTransaction execCalTxn = startCalExecTransaction();
		Timer.Sample execTimer = Timer.start(Metrics.globalRegistry);
		execCalTxn.setStatus("0");

		os.add(HeraConstants.HERA_EXECUTE);
		if (_column_meta) {
			if (columnInfoEnabled)
				os.add(HeraConstants.HERA_COLS_INFO);
			else
			if (columnNamesEnabled)
				os.add(HeraConstants.HERA_COLS);
		}
		state = State.FETCH_CMD_SENT;
		os.add(HeraConstants.HERA_FETCH, _num_rows);
		// flush the accumulated commands
		try {
			os.flush();
			NetStringObj obj = read_response();
			if (obj.getCommand() == HeraConstants.HERA_VALUE)
				columns = Integer.parseInt(new String(obj.getData(), "UTF-8"));
			else
				check_error(obj);
			obj = read_response();
			if (obj.getCommand() == HeraConstants.HERA_VALUE)
				rows = Integer.parseInt(new String(obj.getData(), "UTF-8"));
			else
				check_error(obj);
			if (LOGGER.isDebugEnabled())
				LOGGER.debug("HeraClient::execQuery() returned cols=" + columns + ",rows=" + rows +
						" connId: " + conn.getConnectionId());
			ArrayList<HeraColumnMeta> columnMeta = null;
			if (_column_meta && (columnNamesEnabled || columnInfoEnabled)) {
				columnMeta = new ArrayList<HeraColumnMeta>();
				// column names
				obj = read_response();
				if (obj.getCommand() == HeraConstants.HERA_VALUE)
					columns = Integer.parseInt(new String(obj.getData(), "UTF-8"));
				else
					check_error(obj);
				for (int i = 0; i < columns; i++) {
					HeraColumnMeta meta = new HeraColumnMeta();
					// name
					obj = read_response();
					if (obj.getCommand() == HeraConstants.HERA_VALUE) {
						meta.setName(new String(obj.getData(), "UTF-8"));
					}
					else
						check_error(obj);
					if (columnInfoEnabled) {
						// type
						obj = read_response();
						if (obj.getCommand() == HeraConstants.HERA_VALUE) {
							meta.setType(Integer.parseInt(new String(obj.getData(), "UTF-8")));
						}
						else
							check_error(obj);
						// width
						obj = read_response();
						if (obj.getCommand() == HeraConstants.HERA_VALUE) {
							meta.setWidth(Integer.parseInt(new String(obj.getData(), "UTF-8")));
						}
						else
							check_error(obj);
						// precision
						obj = read_response();
						if (obj.getCommand() == HeraConstants.HERA_VALUE) {
							meta.setPrecision(Integer.parseInt(new String(obj.getData(), "UTF-8")));
						}
						else
							check_error(obj);
						// scale
						obj = read_response();
						if (obj.getCommand() == HeraConstants.HERA_VALUE) {
							meta.setScale(Integer.parseInt(new String(obj.getData(), "UTF-8")));
						}
						else
							check_error(obj);
					}

					columnMeta.add(meta);
				}
			}
			return columnMeta;
		} catch (IOException e) {
			HeraIOException heraEx = new HeraIOException(e);
			handleException(heraEx, execCalTxn);
			throw heraEx;
		}catch (HeraClientException | HeraIOException | HeraTimeoutException e) {
			handleException(e, execCalTxn);
			throw e;
		}finally {
			execCalTxn.completed();
			execTimer.stop(execDurationTimer);
			if("0".equals(execCalTxn.getStatus())){
				execSuccessCounter.increment();
			}
			else{
				execFailCounter.increment();
			}
		}
	}

	public ArrayList<HeraColumnMeta> iterateColumns() throws HeraTimeoutException, HeraIOException, HeraClientException {
		NetStringObj obj;
		ArrayList<HeraColumnMeta> columnMeta = null;
		if (columnNamesEnabled || columnInfoEnabled) {
			columnMeta = new ArrayList<HeraColumnMeta>();
			// column names
			obj = read_response();
			if (obj.getCommand() == HeraConstants.HERA_VALUE)
				try {
					columns = Integer.parseInt(new String(obj.getData(), "UTF-8"));
				} catch (NumberFormatException|UnsupportedEncodingException e) {
					throw new HeraClientException("Exception:", e);
				}
			else
				check_error(obj);
			for (int i = 0; i < columns; i++) {
				HeraColumnMeta meta = new HeraColumnMeta();
				// name
				obj = read_response();
				if (obj.getCommand() == HeraConstants.HERA_VALUE) {
					try {
						meta.setName(new String(obj.getData(), "UTF-8"));
					} catch (UnsupportedEncodingException e) {
						throw new HeraClientException("Exception:", e);
					}
				}
				else
					check_error(obj);
				if (columnInfoEnabled) {
					// type
					obj = read_response();
					if (obj.getCommand() == HeraConstants.HERA_VALUE) {
						try {
							meta.setType(Integer.parseInt(new String(obj.getData(), "UTF-8")));
						} catch (NumberFormatException | UnsupportedEncodingException e) {
							throw new HeraClientException("Exception:", e);
						}
					}
					else
						check_error(obj);
					// width
					obj = read_response();
					if (obj.getCommand() == HeraConstants.HERA_VALUE) {
						try {
							meta.setWidth(Integer.parseInt(new String(obj.getData(), "UTF-8")));
						} catch (NumberFormatException | UnsupportedEncodingException e) {
							throw new HeraClientException("Exception:", e);
						}
					}
					else
						check_error(obj);
					// precision
					obj = read_response();
					if (obj.getCommand() == HeraConstants.HERA_VALUE) {
						try {
							meta.setPrecision(Integer.parseInt(new String(obj.getData(), "UTF-8")));
						} catch (NumberFormatException | UnsupportedEncodingException e) {
							throw new HeraClientException("Exception:", e);
						}
					}
					else
						check_error(obj);
					// scale
					obj = read_response();
					if (obj.getCommand() == HeraConstants.HERA_VALUE) {
						try {
							meta.setScale(Integer.parseInt(new String(obj.getData(), "UTF-8")));
						} catch (NumberFormatException | UnsupportedEncodingException e) {
							throw new HeraClientException("Exception:", e);
						}
					}
					else
						check_error(obj);
				}

				columnMeta.add(meta);
			}
		}
		return columnMeta;
	}

	public boolean packetHasMoreData() {
		return response.hasNext();
	}

	public void execDML(boolean _add_commit) throws SQLException {
		if (LOGGER.isDebugEnabled())
			LOGGER.debug("HeraClient::execDML(" + _add_commit + ") " +
					"connId: " + conn.getConnectionId() + " SQL: " + this.sql);
		if (readOnly) {
			String msg = "DML Operation called on ReadOnly Connection";
			LOGGER.error("HeraClient::execDML " + msg);
			throw new SQLException(msg);
		}

		CalTransaction execCalTxn = startCalExecTransaction();
		Timer.Sample execTimer = Timer.start(Metrics.globalRegistry);
		execCalTxn.setStatus("0");

		os.add(HeraConstants.HERA_EXECUTE);
		if (_add_commit)
			os.add(HeraConstants.HERA_COMMIT);
		boolean do_commit = _add_commit;
		// flush the accumulated commands
		try {
			os.flush();
			NetStringObj obj = read_response();
			if (obj.getCommand() == HeraConstants.HERA_VALUE)
				columns = Integer.parseInt(new String(obj.getData(), "UTF-8"));
			else
				check_error(obj);
			obj = read_response();
			if (obj.getCommand() == HeraConstants.HERA_VALUE)
				rows = Integer.parseInt(new String(obj.getData(), "UTF-8"));
			else
				check_error(obj);
			if (LOGGER.isDebugEnabled())
				LOGGER.debug("HeraClient::execDML() returned cols=" + columns + ",rows=" + rows
				+ " connId: " + conn.getConnectionId());
		} catch (IOException e) {
			HeraIOException heraEx = new HeraIOException(e);
			handleException(heraEx, execCalTxn);
			do_commit = false;
			throw heraEx;
		} catch (HeraTimeoutException e) {
			handleException(e, execCalTxn);
			do_commit = false;
			throw e;
		} catch (SQLException e) {
			handleException(e, execCalTxn);
			//for SQLException do not make it false. It is used in finally block to consume HERA_COMMIT response
			//do_commit = false;
			throw e;
		} finally {
			try {
				handlecommit(do_commit,execCalTxn);
			} finally {
				execCalTxn.completed();
				execTimer.stop(execDurationTimer);
				if("0".equals(execCalTxn.getStatus())){
					execSuccessCounter.increment();
				}
				else{
					execFailCounter.increment();
				}
			}
		}
	}


	private void handlecommit(boolean do_commit, CalTransaction execCalTxn) throws HeraIOException, HeraProtocolException, HeraClientException {
		if (do_commit) {
			NetStringObj resp = getResponse("HERA_AUTO_COMMIT");
			if (resp.getCommand() != HeraConstants.HERA_OK) {
				HeraClientException heraEx = new HeraClientException("commit: Error " + Integer.toString((int) resp.getCommand()));
				handleException(heraEx, execCalTxn);
				execCalTxn.completed();
				throw heraEx;
			}
		}
	}


	private String getThrowableName(Throwable e) {
		if (e == null) {
			return "log";
		}
		String name = e.getClass().getName();
		int index = name.lastIndexOf('.');
		if (index >= 0) {
			return name.substring(index + 1);
		} else {
			return name;
		}
	}

	private void handleException(SQLException e,
								 CalTransaction transaction) {
		if (HeraJdbcDriverConstants.getInstance().shouldLogInCal(e)) {
			String errorCode = "";
			String errorMsg = "";
			if (e != null) {
				errorCode += e.getErrorCode();
				errorMsg += e.getMessage();
			}
			String status = getThrowableName(e);
			status += "." + errorCode;
			transaction.setStatus(status);

			if (errorMsg.length() > 0) {
				if (errorMsg.endsWith("\n")) {
					errorMsg = errorMsg.substring(0, errorMsg.length() - 1);
				}
				transaction.addData("ExceptionMsg ", errorMsg);
			}
			if (e != null) {
				transaction.addData("st", StackTrace.getStackTrace(e));
			}
		} else {
			transaction.setStatus("0");
		}
	}

	public ArrayList<ArrayList<byte[]> > fetch(int _num_rows) throws HeraIOException, HeraClientException, HeraTimeoutException, HeraInternalErrorException {
		if (LOGGER.isDebugEnabled())
			LOGGER.debug("HeraClient::fetch(" + _num_rows + ") connId: " + conn.getConnectionId());

		CalTransaction fetchCalTxn;
		if(!calLogFrequency.equals(DISABLE_CAL)) {
			fetchCalTxn = CalTransactionFactory.create("FETCH");
		} else {
			// cal disabled return nulcaltransaction
			fetchCalTxn = CalStreamUtils.getInstance().getDefaultCalStream().transaction("FETCH");
		}
		fetchCalTxn.setName(lastStmtId);
		Timer.Sample fetchTimer = Timer.start(Metrics.globalRegistry);
		fetchCalTxn.addData("HOST", serverLogicalName);

		if (state == State.FETCH_DONE)
			return new ArrayList<ArrayList<byte[]> >();
		if (state == State.FETCH_CMD_NEEDED) {
			os.add(HeraConstants.HERA_FETCH, _num_rows);
			try {
				os.flush();
				state = State.FETCH_CMD_SENT;
			} catch (IOException e) {
				HeraIOException heraEx = new HeraIOException(e,getConnectionMetaInfo());
				handleException(heraEx, fetchCalTxn);
				fetchCalTxn.completed();
				throw heraEx;
			}
		}
		ArrayList<ArrayList<byte[]> > result = null;
		try {
			result = load_results(Integer.MAX_VALUE);
			fetchCalTxn.addData("bytes", String.valueOf(byteCount) );
			fetchCalTxn.addData("rows", String.valueOf(result.size()) );
			fetchCalTxn.setStatus("0");
		} catch (Throwable ex) {
			fetchCalTxn.setStatus(getThrowableName(ex) + "." + ex.getClass().getSimpleName());
			throw ex;
		} finally {
			fetchCalTxn.completed();
			fetchTimer.stop(fetchDurationTimer);
			if("0".equals(fetchCalTxn.getStatus())){
				fetchSuccessCounter.increment();
			}
			else{
				fetchFailCounter.increment();
			}
		}

		return result;
	}

	public void bind(String _variable, BindType _type, byte[] _value) throws HeraIOException, HeraSQLException{
		if (LOGGER.isDebugEnabled())
			LOGGER.debug("HeraClient::bind() {} {}", conn.getConnectionId(), _value);
		try {
			os.add(HeraConstants.HERA_BIND_NAME, HeraJdbcConverter.string2hera(_variable));
		} catch (UnsupportedEncodingException e) {
			throw new HeraSQLException("can't encode in variable name", e);
		}
		if (_type != BindType.HERA_TYPE_STRING)
			os.add(HeraConstants.HERA_BIND_TYPE, _type.getValue());
		os.add(HeraConstants.HERA_BIND_VALUE, _value);
	}

	public void bindOut(String _variable) throws HeraIOException, HeraSQLException {
		if (LOGGER.isDebugEnabled())
			LOGGER.debug("HeraClient::bind_out() {}", conn.getConnectionId());
		try {
			os.add(HeraConstants.HERA_BIND_OUT_NAME, HeraJdbcConverter.string2hera(_variable));
		} catch (UnsupportedEncodingException e) {
			throw new HeraSQLException("can't encode out variable name", e);
		}
	}

	@Override
	public void bindArray(String _variable, int _max_sz, BindType _type, ArrayList<byte[]> _values) throws HeraIOException, HeraSQLException {
		if (LOGGER.isDebugEnabled())
			LOGGER.debug("HeraClient::bindArray() {}", conn.getConnectionId());
		try {
			os.add(HeraConstants.HERA_BIND_NAME, HeraJdbcConverter.string2hera(_variable));
		} catch (UnsupportedEncodingException e) {
			throw new HeraSQLException("can't encode in variable name", e);
		}
		if (_type != BindType.HERA_TYPE_STRING)
			os.add(HeraConstants.HERA_BIND_TYPE, _type.getValue());
		os.add(HeraConstants.HERA_ARRAY_LENGTH, HeraJdbcConverter.int2hera(_values.size()));
		os.add(HeraConstants.HERA_ARRAY_MAX_VALUESZ, HeraJdbcConverter.int2hera(_max_sz));
		for (int i = 0; i < _values.size(); i++) {
			os.add(HeraConstants.HERA_BIND_VALUE, _values.get(i));
		}
	}

	public ArrayList<ArrayList<byte[]> > fetchOutBindVars(int _bind_var_count) throws HeraTimeoutException, HeraIOException, HeraClientException, HeraInternalErrorException {
		if (LOGGER.isDebugEnabled())
			LOGGER.debug("HeraClient::fetch_out_bind_vars() {}", conn.getConnectionId());
		NetStringObj obj = read_response();
		if (obj.getCommand() != HeraConstants.HERA_VALUE)
			check_error(obj);
		try {
			rows = Integer.parseInt(new String(obj.getData(), "UTF-8"));
		} catch (NumberFormatException | UnsupportedEncodingException e) {
			throw new HeraClientException("Exception:", e);
		}
		columns = _bind_var_count;
		return load_results(rows);
	}

	public ArrayList<ArrayList<byte[]> > load_results(int _rows) throws HeraClientException, HeraTimeoutException, HeraIOException, HeraInternalErrorException {
		ArrayList<ArrayList<byte[]> > ret = new ArrayList<ArrayList<byte[]> >();
		byteCount = 0;
		for (int i = 0; i < _rows; i++) {
			ArrayList<byte[]> row = new ArrayList<byte[]>();
			if (columns <= 0)
				throw new HeraInternalErrorException("For the query '" + sql + "' the number of column is incorrect: " + columns);
			for (int j = 0; j < columns; j++) {
				NetStringObj obj = read_response();
				if (obj.getCommand() == HeraConstants.HERA_NO_MORE_DATA) {
					state = State.FETCH_DONE;
					return ret;
				}
				if (obj.getCommand() == HeraConstants.HERA_OK) {
					state = State.FETCH_CMD_NEEDED;
					return ret;
				}
				if (obj.getCommand() == HeraConstants.HERA_VALUE) {
					row.add(obj.getData());
					// collect number of bytes of resultset to log them to cal later
					byteCount += obj.getData().length;
				}
				else
					check_error(obj);
			}
			ret.add(row);
		}
		return ret;
	}

	public void commit() throws HeraClientException, HeraIOException, HeraProtocolException {
		if (LOGGER.isDebugEnabled())
			LOGGER.debug("HeraClient::commit() {}", conn.getConnectionId());
		os.add(HeraConstants.HERA_COMMIT);
		try {
			os.flush();
			NetStringObj resp = getResponse("HERA_COMMIT");
			if (resp.getCommand() != HeraConstants.HERA_OK)
				throw new HeraClientException("commit: Error " + Integer.toString((int)resp.getCommand()));
		} catch (IOException e) {
			throw new HeraIOException(e,getConnectionMetaInfo());
		}
	}

	public void rollback() throws HeraIOException, HeraProtocolException, HeraClientException {
		if (LOGGER.isDebugEnabled())
			LOGGER.debug("HeraClient::rollback() {}", conn.getConnectionId());
		os.add(HeraConstants.HERA_ROLLBACK);
		try {
			os.flush();
			NetStringObj resp = getResponse("HERA_ROLLBACK");
			if (resp.getCommand() != HeraConstants.HERA_OK)
				throw new HeraClientException("rollback: Error " + Integer.toString((int)resp.getCommand()));
		} catch (IOException e) {
			throw new HeraIOException(e,getConnectionMetaInfo());
		}
	}

	private void check_error(NetStringObj obj) throws HeraClientException {
		String errorMessage = null;
		try {
			errorMessage = new String(obj.getData(), "UTF-8");
		} catch (UnsupportedEncodingException e) {
			throw new HeraClientException("Exception:", e);
		}
		Pair<String, Integer> errInfo = HeraJdbcUtil.ErrorToSqlStateAndVendorCodeConverter(errorMessage);
		switch ((int)obj.getCommand()) {
			case HeraConstants.HERA_SQL_ERROR:
				throw new HeraClientException(Consts.HERA_SQL_ERROR_PREFIX + errorMessage, errInfo.getFirst(), errInfo.getSecond());
			case HeraConstants.HERA_ERROR:
				throw new HeraClientException("Hera error: " + errorMessage + getConnectionMetaInfo().toString() , errInfo.getFirst());
			case HeraConstants.HERA_MARKDOWN:
				throw new HeraClientException("Hera markdown: " + errorMessage, errInfo.getFirst());
			default:
				throw new HeraClientException("Unknown error: cmd=" + obj.getCommand() + ", data=" + errorMessage);
		}
	}

	private NetStringObj read_response() throws HeraTimeoutException, HeraIOException {
		try {
			long start = System.currentTimeMillis();
			while (true) {
				if ((response == null) || (!response.hasNext()))
					response =is.parse();
				NetStringObj obj = response.next();
				if (obj.getCommand() == HeraConstants.HERA_STILL_EXECUTING) {
					if (LOGGER.isInfoEnabled())
						LOGGER.info("Still executing ...");
					long now = System.currentTimeMillis();
					if (now - start > connTimeout)
						throw new HeraTimeoutException("Timeout waiting for response");
				} else {
					return obj;
				}
			}
		} catch (IOException e) {

			throw new HeraIOException(e,getConnectionMetaInfo());
		}
	}

	protected String getCorrelationId() {
		CalTransaction topTransaction = CalTransactionHelper.getTopTransaction();
		if (topTransaction == null) {
			return "NotSet";
		}
		return topTransaction.getCorrelationId();
	}

	@Override
	public void sendCalCorrId() throws HeraIOException
	{
		String buffer;
		buffer = "CorrId=" + getCorrelationId();
		CalPoolStackInfo stackInfo = CalPoolStackInfo.getCalPoolStackInfo();
		if (stackInfo != null)
			buffer += "&PoolStack: " + stackInfo.getPoolStack();
		os.add(HeraConstants.CLIENT_CAL_CORRELATION_ID, buffer.getBytes());
	}

	@Override
	public String sendClientInfo(String info, String name)
			throws HeraExceptionBase {
		if (LOGGER.isDebugEnabled())
			LOGGER.debug("HeraClient::sendClientInfo() {}", conn.getConnectionId());
		String buffer;
		if (name.isEmpty())
			buffer  = "PID: " + clientInfo.pid + ",HOST: " + clientInfo.hostName + ", EXEC: " + clientInfo.cmdLine +
					", Poolname: " + clientInfo.poolName + ", Command: " + info + ", " + clientInfo.poolStack + ", Name: " + name;
		else
			buffer  = "PID: " + clientInfo.pid + ",HOST: " + clientInfo.hostName + ", EXEC: " + clientInfo.cmdLine +
					", Poolname: " + clientInfo.poolName + ", Command: " + info + ", " + clientInfo.poolStack;
		os.add(HeraConstants.HERA_CLIENT_INFO, buffer.getBytes());
		try {
			os.flush();
			NetStringObj resp = getResponse("HERA_CLIENT_INFO");
			if (resp.getCommand() != HeraConstants.HERA_OK)
				throw new HeraClientException("HERA_CLIENT_INFO: Error " + Integer.toString((int)resp.getCommand()));
			return new String(resp.getData(), "UTF-8");
		} catch (IOException e) {
			throw new HeraIOException(e,getConnectionMetaInfo());
		}
	}

	public int getRows() {
		return rows;
	}

	@Override
	public void reset() {
		os.reset();
	}

	@Override
	public void close() throws HeraIOException {
		conn.close();
	}
	/**
	 * This really should be in a kernel jar somewhere
	 * but not sure where.
	 * @return
	 */
	private long computePid() {
		java.lang.management.RuntimeMXBean mx = ManagementFactory
				.getRuntimeMXBean();
		String[] mxNameTable = mx.getName().split("@");
		long pid = Thread.currentThread().getId();
		if (mxNameTable.length == 2) {
			try {
				pid = Long.parseLong(mxNameTable[0]);
			} catch (NumberFormatException nfe) {
				LOGGER.debug("caught NumberFormatException : " + mxNameTable[0]);
			}
		}
		return pid;
	}
	@Override
	public ArrayList<HeraColumnMeta> getColumnMeta() throws HeraIOException {
		return colMetaData;
	}

	@Override
	public void shardKey(byte[] _data) throws HeraIOException {
		os.add(HeraConstants.HERA_SHARD_KEY, _data);
	}

	@Override
	public int getNumShards() throws HeraIOException, HeraProtocolException, HeraClientException {
		if (LOGGER.isDebugEnabled())
			LOGGER.debug("HeraClient::getNumShards() {}", conn.getConnectionId());
		os.add(HeraConstants.HERA_GET_NUM_SHARDS);
		try {
			os.flush();
			NetStringObj resp = getResponse("HERA_GET_NUM_SHARDS");
			if (resp.getCommand() != HeraConstants.HERA_OK)
				throw new HeraClientException("commit: Error " + Integer.toString((int)resp.getCommand()));
			return Integer.parseInt(new String(resp.getData(), "UTF-8"));
		} catch (IOException e) {
			throw new HeraIOException(e,getConnectionMetaInfo());
		}
	}

	@Override
	public void setShard(int _shard_id) throws HeraIOException, HeraProtocolException, HeraClientException {
		if (LOGGER.isDebugEnabled())
			LOGGER.debug("HeraClient::setShard() {}", conn.getConnectionId());
		os.add(HeraConstants.HERA_SET_SHARD_ID, _shard_id);
		try {
			os.flush();
			NetStringObj resp = getResponse("HERA_SET_SHARD_ID");
			if (resp.getCommand() != HeraConstants.HERA_OK)
				throw new HeraClientException("setShard(" + _shard_id + ") error code: " + Integer.toString((int)resp.getCommand()) + ": " + new String(resp.getData(), "UTF-8"));
		} catch (IOException e) {
			throw new HeraIOException(e,getConnectionMetaInfo());
		}
	}

	@Override
	public void ping(int tmo) throws HeraExceptionBase {
		if (LOGGER.isDebugEnabled())
			LOGGER.debug("HeraClient::sendPing() {}", conn.getConnectionId());
		os.add(HeraConstants.SERVER_PING_COMMAND, "".getBytes());
		try {
			os.flush();
			int oldTmo = 0;
			if (tmo > 0) {
				oldTmo = conn.getSoTimeout();
				conn.setSoTimeout(tmo);
			}
			NetStringObj resp = getResponse("HERA_CLIENT_PING");
			// restore the timeout
			if (tmo > 0) {
				conn.setSoTimeout(oldTmo);
			}
			if (resp.getCommand() != HeraConstants.SERVER_ALIVE){
				throw new HeraClientException("HeraClient::sendPing(): Error " + resp.getCommand());
			}
		} catch (IOException e) {
			throw new HeraIOException(e,getConnectionMetaInfo());
		}
	}

	@Override
	public void setHeraHostName(String heraBoxName){
		this.heraHostName = heraBoxName;
	}


	ConnectionMetaInfo getConnectionMetaInfo(){
		ConnectionMetaInfo connectionMetaInfo = new ConnectionMetaInfo();
		connectionMetaInfo.setServerBoxName(heraHostName);
		return connectionMetaInfo;
	}

	@Override
	public void setFirstSQL(boolean isFirstSQL) {
		this.isFirstSQL = isFirstSQL;
	}

	@Override
	public void setSOTimeout(int timeoutInMS) throws SocketException {
		conn.setSoTimeout(timeoutInMS);
	}

	@Override
	public int getSOTimeout() throws SocketException {
		return conn.getSoTimeout();
	}

	@Override
	public void setReadOnly(boolean readOnly) {
		this.readOnly = readOnly;
	}

	@Override
	public boolean isReadOnly() {
		return this.readOnly;
	}

	@Override
	public String getHeraClientConnID(){
		return conn.getConnectionId();
	}

}<|MERGE_RESOLUTION|>--- conflicted
+++ resolved
@@ -144,7 +144,6 @@
 	public void prepare(HeraStatementsCache.StatementCacheEntry statementCacheEntry) throws HeraIOException{
 		sendCalCorrId();
 		if (LOGGER.isDebugEnabled())
-<<<<<<< HEAD
 			LOGGER.debug("HeraClient::prepare(" + statementCacheEntry.getParsedSQL() + ")");
 		os.add(HeraConstants.HERA_PREPARE_V2, statementCacheEntry.getParsedSqlByte());
 		sql = statementCacheEntry.getParsedSQL();
@@ -174,30 +173,6 @@
 	}
 
 
-=======
-			LOGGER.debug("HeraClient::prepare(" + _sql + ") {}", conn.getConnectionId());
-		os.add(HeraConstants.HERA_PREPARE_V2, _sql.getBytes());
-		sql = _sql;
-	}
-
-    private CalTransaction startCalExecTransaction() {
-    	CalTransaction transaction;
-    	if(!calLogFrequency.equals(DISABLE_CAL)) {
-            // make sure to write sql statement to CAL before starting a new transaction
-            lastStmtId = ClsLogOutputHelper.writeSQLStmt(this.sql);
-
-            transaction = CalTransactionFactory.create("EXEC");
-            transaction.setName(Long.toString(lastStmtId));
-            transaction.addData("HOST", serverLogicalName);
-    	} else {
-    		// cal disabled return nulcaltransaction
-    		transaction = CalStreamUtils.getInstance().getDefaultCalStream().transaction("EXEC");
-    	}
-        return transaction;
-    }
-
-	
->>>>>>> 73a9372b
 	public boolean execute(int _num_rows, boolean _add_commit) throws HeraIOException, HeraTimeoutException, HeraClientException, HeraProtocolException {
 		if (LOGGER.isDebugEnabled())
 			LOGGER.debug("HeraClient::execute(" + _num_rows + ") {}", conn.getConnectionId());
@@ -225,7 +200,6 @@
 				LOGGER.debug("HeraClient::execQuery() returned cols=" + columns + ",rows=" + rows +
 						" connId:" +  conn.getConnectionId());
 
-
 			if (columns > 0) {
 				//non-DML(select) like executeQuery
 				if (columnInfoEnabled) {
@@ -312,8 +286,7 @@
 				check_error(obj);
 			if (LOGGER.isDebugEnabled())
 				LOGGER.debug("HeraClient::execQuery() returned cols=" + columns + ",rows=" + rows +
-						" connId: " + conn.getConnectionId());
-			ArrayList<HeraColumnMeta> columnMeta = null;
+						" connId: " + conn.getConnectionId());			ArrayList<HeraColumnMeta> columnMeta = null;
 			if (_column_meta && (columnNamesEnabled || columnInfoEnabled)) {
 				columnMeta = new ArrayList<HeraColumnMeta>();
 				// column names
@@ -473,8 +446,7 @@
 	public void execDML(boolean _add_commit) throws SQLException {
 		if (LOGGER.isDebugEnabled())
 			LOGGER.debug("HeraClient::execDML(" + _add_commit + ") " +
-					"connId: " + conn.getConnectionId() + " SQL: " + this.sql);
-		if (readOnly) {
+					"connId: " + conn.getConnectionId() + " SQL: " + this.sql);		if (readOnly) {
 			String msg = "DML Operation called on ReadOnly Connection";
 			LOGGER.error("HeraClient::execDML " + msg);
 			throw new SQLException(msg);
@@ -503,8 +475,7 @@
 				check_error(obj);
 			if (LOGGER.isDebugEnabled())
 				LOGGER.debug("HeraClient::execDML() returned cols=" + columns + ",rows=" + rows
-				+ " connId: " + conn.getConnectionId());
-		} catch (IOException e) {
+						+ " connId: " + conn.getConnectionId());		} catch (IOException e) {
 			HeraIOException heraEx = new HeraIOException(e);
 			handleException(heraEx, execCalTxn);
 			do_commit = false;
