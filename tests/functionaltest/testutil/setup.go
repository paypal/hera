package testutil

import (
	"bytes"
	"context"
	"database/sql"
	"errors"
	"fmt"
	"net"
	"os"
	"os/exec"
	"os/user"
	"path/filepath"
	"sync"
	"syscall"
	"time"

	_ "github.com/go-sql-driver/mysql"
	_ "github.com/lib/pq"
	"github.com/paypal/hera/lib"
	"github.com/paypal/hera/utility/logger"
)

type Mux interface {
	StartServer() error
	StopServer()
}

/**
commons used by mux tests
*/

type WorkerType int

const (
	OracleWorker WorkerType = iota
	MySQLWorker
	PostgresWorker
)

type DBType int

const (
	Oracle DBType = iota
	MySQL
	PostgreSQL 
)

type mux struct {
	origDir string
	wDir    string
	appcfg  map[string]string
	opscfg  map[string]string
	wType   WorkerType
	wg      sync.WaitGroup
	dbServ  *exec.Cmd
	dbStop  context.CancelFunc
	// dbIp    string
}

var initialized = false

func NewMux(wType WorkerType, appcfg map[string]string, opscfg map[string]string) (Mux, error) {
	if initialized {
		return nil, errors.New("Mux already created")
	} else {
		initialized = true
	}
	return &mux{appcfg: appcfg, opscfg: opscfg, wType: wType}, nil
}

func createCfg(cfg map[string]string, filename string) error {
	os.Remove(filename + ".txt")
	f, err := os.Create(filename + ".txt")
	if err != nil {
		return err
	}
	for key, val := range cfg {
		f.Write([]byte(key))
		f.Write([]byte("="))
		f.Write([]byte(val))
		f.Write([]byte("\n"))
	}
	f.Close()
	return err
}

func (m *mux) setupWorkdir() {
	m.origDir, _ = os.Getwd()
	path := filepath.Dir(os.Args[0]) + "/"
	os.Chdir(path)
	m.wDir = path
}

func (m *mux) setupConfig() error {
	// opscfg
	for k,v := range m.opscfg {
		m.appcfg[k] = v
<<<<<<< HEAD
	}
	if m.wType != OracleWorker {
=======
 	}

	if m.wType == MySQLWorker {
>>>>>>> 54c4659a
		m.appcfg["child.executable"] = "mysqlworker"
	} else if m.wType == PostgresWorker {
		m.appcfg["child.executable"] = "postgresworker"
	}
	err := createCfg(m.appcfg, "hera")
	if err != nil {
		return err
	}

	// cal_client
	calcfg := make(map[string]string)
	username, err := user.Current()
	if err != nil {
		return err
	}
	calcfg["cal_pool_name"] = username.Username + ".pg_hera"
	calcfg["enable_cal"] = "true"
	calcfg["cal_handler"] = "file"
	calcfg["cal_enable_mlog"] = "false"
	calcfg["cal_log_file"] = "./cal.log"
	calcfg["cal_pool_stack_enable"] = "true"
	err = createCfg(calcfg, "cal_client")
	if err != nil {
		return err
	}

	if m.wType == OracleWorker {
		env := os.Getenv("TWO_TASK")
		if env == "" {
			return errors.New("TWO_TASK env is not defined")
		}
	}
	// mysql (mock or normal) gets username, password, TWO_TASK setup during server start

	os.Remove("oracleworker")
	os.Remove("mysqlworker")
	os.Remove("postgresworker")
	if m.wType == OracleWorker {
		os.Symlink(os.Getenv("GOPATH")+"/bin/oracleworker", "oracleworker")
	} else if m.wType == MySQLWorker {
		os.Symlink(os.Getenv("GOPATH")+"/bin/mysqlworker", "mysqlworker")
	} else {
		os.Symlink(os.Getenv("GOPATH")+"/bin/postgresworker", "postgresworker")
	}

	os.Remove("hera.log")
	os.Remove("cal.log")
	os.Remove("state.log")
	_, err = os.Create("state.log")

	return nil
}

func findNextChar(pos int, str string, ch byte) int {
	for {
		if pos < 0 || pos >= len(str) {
			return -1
		}
		if str[pos] == ch {
			return pos
		}
		pos++
	}
}

func (m *mux) cleanupConfig() error {
	os.Remove("hera.txt")
	os.Remove("secret.txt")
	os.Remove("cal_client.txt")
	os.Remove("oracleworker")
	os.Remove("mysqlworker")
	os.Remove("postgresworker")
	return nil
}

<<<<<<< HEAD
func MakeMysql(dockerName string, dbName string) (ip string) {
	CleanMysql(dockerName)

	cmd := exec.Command("docker", "run", "--name", dockerName, "-e", "MYSQL_ROOT_PASSWORD=1-testDb", "-e", "MYSQL_DATABASE="+dbName, "-d", "mysql:latest")
	cmd.Run()

	// find its IP
	cmd = exec.Command("docker", "inspect", "--format", "{{ .NetworkSettings.IPAddress }}", dockerName)
	var ipBuf bytes.Buffer
	cmd.Stdout = &ipBuf
	cmd.Run()
	ipBuf.Truncate(ipBuf.Len() - 1)

	for {
		conn, err := net.Dial("tcp", ipBuf.String()+":3306")
		if err != nil {
			time.Sleep(1 * time.Second)
			logger.GetLogger().Log(logger.Debug, "waiting for mysql server to come up "+ipBuf.String()+" "+dockerName)
			continue
		} else {
			conn.Close()
			break
		}
	}

	os.Setenv("username", "root")
	os.Setenv("password", "1-testDb")
	q := "CREATE USER 'appuser'@'%' IDENTIFIED BY '1-testDb'"
	//logger.GetLogger().Log(logger.Warning, "set up app user:"+q)
	err := MysqlDirect(q, ipBuf.String(), dbName)
	if err != nil {
		logger.GetLogger().Log(logger.Warning, "set up app user:"+q+" errored "+err.Error())
	}
	q = "GRANT ALL PRIVILEGES ON " + dbName + " . * TO 'appuser'@'%';"
	//logger.GetLogger().Log(logger.Warning, "grant  app user:"+q)
	err = MysqlDirect(q, ipBuf.String(), dbName)
	if err != nil {
		logger.GetLogger().Log(logger.Warning, "grant app user:"+q+" errored "+err.Error())
	} else {
		os.Setenv("username", "appuser")
	}
	os.Setenv("mysql_ip", ipBuf.String())
=======
func MakeDB(dockerName string, dbName string, dbType DBType) (ip string) {
	CleanDB(dockerName)
	if dbType == MySQL {
		//Commented out temporarily so we don't have to run docker all the time
		cmd:=exec.Command("docker","run","--name",dockerName,"-e","MYSQL_ROOT_PASSWORD=1-testDb","-e","MYSQL_DATABASE="+dbName,"-d","mysql:latest")
		cmd.Run()

		// find its IP
		cmd=exec.Command("docker","inspect","--format","{{ .NetworkSettings.IPAddress }}",dockerName)
		var ipBuf bytes.Buffer
		cmd.Stdout = &ipBuf
		cmd.Run()
		ipBuf.Truncate(ipBuf.Len()-1)

			for {
					conn, err := net.Dial("tcp", ipBuf.String()+":3306")
					if err != nil {
							time.Sleep(1 * time.Second)
							logger.GetLogger().Log(logger.Debug, "waiting for mysql server to come up "+ipBuf.String()+" "+dockerName)
							continue
					} else {
							conn.Close()
							break
					}
			}

		os.Setenv("username", "root")
		os.Setenv("password", "1-testDb")
		q := "CREATE USER 'appuser'@'%' IDENTIFIED BY '1-testDb'"
		logger.GetLogger().Log(logger.Warning, "set up app user:"+q)
		err := DBDirect(q, ipBuf.String(), dbName, MySQL)
		if err != nil {
			logger.GetLogger().Log(logger.Warning, "set up app user:"+q+" errored "+err.Error())
		}
		q = "GRANT ALL PRIVILEGES ON "+dbName+" . * TO 'appuser'@'%';"
		logger.GetLogger().Log(logger.Warning, "grant  app user:"+q)
		err = DBDirect(q, ipBuf.String(), dbName, MySQL)
		if err != nil {
			logger.GetLogger().Log(logger.Warning, "grant app user:"+q+" errored "+err.Error())
		} else {
			os.Setenv("username", "appuser")
		}
>>>>>>> 54c4659a

		return ipBuf.String()
	} else if dbType == PostgreSQL {
		cmd := exec.Command("docker", "run", "--name", dockerName, "-e", "POSTGRES_PASSWORD=1-testDb", "-e", "POSTGRES_DB="+dbName, "-d", "postgres:12")
		cmd.Run()
		// find its IP
		cmd = exec.Command("docker", "inspect", "--format", "{{ .NetworkSettings.IPAddress }}", dockerName)
		var ipBuf bytes.Buffer
		cmd.Stdout = &ipBuf
		cmd.Run()
		ipBuf.Truncate(ipBuf.Len() - 1)
		for {
			conn, err := net.Dial("tcp", ipBuf.String()+":5432")
			if err != nil {
				time.Sleep(1 * time.Second)
				logger.GetLogger().Log(logger.Debug, "waiting for postgres server to come up "+ipBuf.String()+" "+dockerName)
				continue
			} else {
				conn.Close()
				break
			}
		}
		os.Setenv("username", "postgres")
		os.Setenv("password", "1-testDb")
		q := "CREATE USER appuser PASSWORD '1-testDb'"
		logger.GetLogger().Log(logger.Warning, "set up app user:"+q)
		err := DBDirect(q, ipBuf.String(), dbName, PostgreSQL)
		if err != nil {
			logger.GetLogger().Log(logger.Warning, "set up app user:"+q+" errored "+err.Error())
		}
		q = "GRANT ALL PRIVILEGES ON DATABASE " + dbName + " TO appuser;"
		err = DBDirect(q, ipBuf.String(), dbName, PostgreSQL)
		if err != nil {
			logger.GetLogger().Log(logger.Warning, "grant app user:"+q+" errored "+err.Error())
		} else {
			os.Setenv("username", "appuser")
		}
		return ipBuf.String()
	}
	return ""
}
func CleanDB(dockerName string) {
	cleanCmd := exec.Command("docker", "stop", dockerName)
	cleanCmd.Run()
	cleanCmd = exec.Command("docker", "rm", dockerName)
	cleanCmd.Run()
}

var dbs map[string]*sql.DB
<<<<<<< HEAD

func MysqlDirect(query string, ip string, dbName string) error {
=======
func DBDirect(query string, ip string, dbName string, dbType DBType) (error)  {
>>>>>>> 54c4659a
	if dbs == nil {
		dbs = make(map[string]*sql.DB)
	}
	db0, ok := dbs[ip+dbName]
<<<<<<< HEAD
	if !ok {
		fullDsn := fmt.Sprintf("%s:%s@tcp(%s:3306)/%s",
			os.Getenv("username"),
			os.Getenv("password"),
			ip,
			dbName)
		//fmt.Println("fullDsn",fullDsn)
		var err error
		db0, err = sql.Open("mysql", fullDsn)
		if err != nil {
			return err
=======
	if dbType == MySQL {
		if !ok {
			fullDsn:=fmt.Sprintf("%s:%s@tcp(%s:3306)/%s",
				os.Getenv("username"),
				os.Getenv("password"),
				ip,
				dbName)
			//fmt.Println("fullDsn",fullDsn)
			var err error
			db0, err = sql.Open("mysql", fullDsn)
			if err != nil {
				return err
			}
			db0.SetMaxIdleConns(0)
			// defer db0.Close()
			dbs[ip+dbName] = db0
		}
	} else if dbType == PostgreSQL {
		if !ok {
			fullDsn := fmt.Sprintf("postgres://%s:%s@%s/%s?connect_timeout=60&sslmode=disable",
				os.Getenv("username"),
				os.Getenv("password"),
				ip,
				dbName)
			var err error
			db0, err = sql.Open("postgres", fullDsn)
			if err != nil {
				return err
			}
			db0.SetMaxIdleConns(0)
			dbs[ip+dbName] = db0
>>>>>>> 54c4659a
		}
	}
	ctx, _ := context.WithTimeout(context.Background(), 10*time.Second)
	conn0, err := db0.Conn(ctx)
	if err != nil {
<<<<<<< HEAD
		return err
=======
			return err
>>>>>>> 54c4659a
	}
	defer conn0.Close()
	stmt0, err := conn0.PrepareContext(ctx, query)
	if err != nil {
<<<<<<< HEAD
		return err
=======
			return err
>>>>>>> 54c4659a
	}
	defer stmt0.Close()
	_, err = stmt0.Exec()
	if err != nil {
<<<<<<< HEAD
		return err
=======
			return err
>>>>>>> 54c4659a
	}
	return nil
}

func (m *mux) StartServer() error {
	// setup working dir
	m.setupWorkdir()
	err := m.setupConfig()
	if err != nil {
		return err
	}
	if m.wType == MySQLWorker {
		xMysql, ok := m.appcfg["x-mysql"]
		if !ok {
			xMysql = "auto"
		}
		if xMysql == "mock" {
			// clean up stray
			cleanCmd := exec.Command("killall", "runserver")
			cleanCmd.Run()

			// spawn test db
			ctx, cancelF := context.WithCancel(context.Background())
			m.dbStop = cancelF
			m.dbServ = exec.CommandContext(ctx, os.Getenv("GOPATH")+"/bin/runserver", "2121", "0.0")
			err := m.dbServ.Start()
			if err != nil {
				logger.GetLogger().Log(logger.Warning, "test mock mysql dbserv did not spawn "+err.Error())
			}

			os.Setenv("username", "herausertest")
			os.Setenv("password", "Hera-User-Test-9")
			os.Setenv("TWO_TASK", "tcp(127.0.0.1:2121)/heratestdb")
			os.Setenv("TWO_TASK_1", "tcp(127.0.0.1:2121)/heratestdb")
			os.Setenv("TWO_TASK_2", "tcp(127.0.0.1:2121)/heratestdb")
			os.Setenv("TWO_TASK_3", "tcp(127.0.0.1:2121)/heratestdb")
			os.Setenv("TWO_TASK_4", "tcp(127.0.0.1:2121)/heratestdb")
		} else if xMysql == "auto" {
			ip := MakeDB("mysql22", "heratestdb", MySQL)
			os.Setenv("TWO_TASK", "tcp("+ip+":3306)/heratestdb")
			os.Setenv("TWO_TASK_1", "tcp("+ip+":3306)/heratestdb")
			os.Setenv("TWO_TASK_2", "tcp("+ip+":3306)/heratestdb")
			os.Setenv("TWO_TASK_3", "tcp("+ip+":3306)/heratestdb")
			os.Setenv("TWO_TASK_4", "tcp("+ip+":3306)/heratestdb")
			os.Setenv("MYSQL_IP", ip)
			// Set up the rac_maint table
			pfx := os.Getenv("MGMT_TABLE_PREFIX")
			if pfx == "" {
				pfx = "hera"
			}
			tableName := pfx + "_maint"
			tableString := "create table " + tableName + " ( INST_ID INT,  MACHINE VARCHAR(512),  STATUS VARCHAR(8),  STATUS_TIME INT,  MODULE VARCHAR(64) );"
			MysqlDirect(tableString, os.Getenv("MYSQL_IP"), "heratestdb")
		}
	} else if m.wType == PostgresWorker {
		xPostgres, ok := m.appcfg["x-postgres"]
		if !ok {
			xPostgres = "auto"
		}
		if xPostgres == "auto" {
			ip := MakeDB("postgres22", "heratestdb", PostgreSQL)
			os.Setenv("TWO_TASK", ip+"/heratestdb?connect_timeout=60&sslmode=disable")
			twoTask := os.Getenv("TWO_TASK")
        	os.Setenv ("TWO_TASK_0", twoTask)
        	os.Setenv ("TWO_TASK_1", twoTask)
			twoTask1 := os.Getenv("TWO_TASK")
			fmt.Println ("TWO_TASK_1: ", twoTask1)
        	os.Setenv ("TWO_TASK_2", twoTask)
        	os.Setenv ("TWO_TASK_3", twoTask)
        	os.Setenv ("TWO_TASK_4", twoTask)
			os.Setenv("TWO_TASK_READ", ip+"/heratestdb?connect_timeout=60&sslmode=disable")
			os.Setenv("TWO_TASK_STANDBY0", ip+"/heratestdb?connect_timeout=60&sslmode=disable")
		}
	}

	m.wg.Add(1)
	go func() {
		// run the multiplexer
		os.Args = append(os.Args, "--name", "hera-test")
		lib.Run()
		m.wg.Done()
	}()

	// wait 10 seconds for mux to come up
	toWait := 10
	for {
		acpt, err := StatelogGetField(2)
		if err == nil || err == INCOMPLETE {
			logger.GetLogger().Log(logger.Debug, "State log acpt:", acpt)
			if err == nil {
				if acpt > 0 {
					break
				}
			}
			if toWait == 0 {
				logger.GetLogger().Log(logger.Alert, "Mux did not start")
				return errors.New("")
			}
			logger.GetLogger().Log(logger.Debug, "Wait up to ", toWait, "seconds for mux to come up")
			time.Sleep(time.Second)
			toWait--
		} else {
			return err
		}
	}
	logger.GetLogger().Log(logger.Info, "StartServer: Mux is up, time =", time.Now().Unix())
	return nil
}

func (m *mux) StopServer() {
	syscall.Kill(os.Getpid(), syscall.SIGTERM)
	if m.dbServ != nil {
		m.dbStop()
		syscall.Kill((*m.dbServ).Process.Pid, syscall.SIGTERM)
	}
	if m.wType == MySQLWorker {
		CleanDB("mysql22")
	} else if m.wType == PostgresWorker {
		CleanDB("postgres22")
	}

	timer := time.NewTimer(time.Second * 5)
	go func() {
		logger.GetLogger().Log(logger.Debug, "Waiting up to 5 seconds for mux to exit", time.Now().Unix())
		_, ok := <-timer.C
		if ok {
			logger.GetLogger().Log(logger.Alert, "Mux did not shut down", time.Now().Unix())
		}
		m.wg.Done()
	}()

	m.wg.Wait()
	timer.Stop()
	m.cleanupConfig()
	os.Chdir(m.origDir)
	logger.GetLogger().Log(logger.Info, "Exit StopServer time=", time.Now().Unix())
}<|MERGE_RESOLUTION|>--- conflicted
+++ resolved
@@ -96,14 +96,9 @@
 	// opscfg
 	for k,v := range m.opscfg {
 		m.appcfg[k] = v
-<<<<<<< HEAD
-	}
-	if m.wType != OracleWorker {
-=======
- 	}
+	}
 
 	if m.wType == MySQLWorker {
->>>>>>> 54c4659a
 		m.appcfg["child.executable"] = "mysqlworker"
 	} else if m.wType == PostgresWorker {
 		m.appcfg["child.executable"] = "postgresworker"
@@ -179,50 +174,6 @@
 	return nil
 }
 
-<<<<<<< HEAD
-func MakeMysql(dockerName string, dbName string) (ip string) {
-	CleanMysql(dockerName)
-
-	cmd := exec.Command("docker", "run", "--name", dockerName, "-e", "MYSQL_ROOT_PASSWORD=1-testDb", "-e", "MYSQL_DATABASE="+dbName, "-d", "mysql:latest")
-	cmd.Run()
-
-	// find its IP
-	cmd = exec.Command("docker", "inspect", "--format", "{{ .NetworkSettings.IPAddress }}", dockerName)
-	var ipBuf bytes.Buffer
-	cmd.Stdout = &ipBuf
-	cmd.Run()
-	ipBuf.Truncate(ipBuf.Len() - 1)
-
-	for {
-		conn, err := net.Dial("tcp", ipBuf.String()+":3306")
-		if err != nil {
-			time.Sleep(1 * time.Second)
-			logger.GetLogger().Log(logger.Debug, "waiting for mysql server to come up "+ipBuf.String()+" "+dockerName)
-			continue
-		} else {
-			conn.Close()
-			break
-		}
-	}
-
-	os.Setenv("username", "root")
-	os.Setenv("password", "1-testDb")
-	q := "CREATE USER 'appuser'@'%' IDENTIFIED BY '1-testDb'"
-	//logger.GetLogger().Log(logger.Warning, "set up app user:"+q)
-	err := MysqlDirect(q, ipBuf.String(), dbName)
-	if err != nil {
-		logger.GetLogger().Log(logger.Warning, "set up app user:"+q+" errored "+err.Error())
-	}
-	q = "GRANT ALL PRIVILEGES ON " + dbName + " . * TO 'appuser'@'%';"
-	//logger.GetLogger().Log(logger.Warning, "grant  app user:"+q)
-	err = MysqlDirect(q, ipBuf.String(), dbName)
-	if err != nil {
-		logger.GetLogger().Log(logger.Warning, "grant app user:"+q+" errored "+err.Error())
-	} else {
-		os.Setenv("username", "appuser")
-	}
-	os.Setenv("mysql_ip", ipBuf.String())
-=======
 func MakeDB(dockerName string, dbName string, dbType DBType) (ip string) {
 	CleanDB(dockerName)
 	if dbType == MySQL {
@@ -265,7 +216,6 @@
 		} else {
 			os.Setenv("username", "appuser")
 		}
->>>>>>> 54c4659a
 
 		return ipBuf.String()
 	} else if dbType == PostgreSQL {
@@ -315,17 +265,12 @@
 }
 
 var dbs map[string]*sql.DB
-<<<<<<< HEAD
-
-func MysqlDirect(query string, ip string, dbName string) error {
-=======
+
 func DBDirect(query string, ip string, dbName string, dbType DBType) (error)  {
->>>>>>> 54c4659a
 	if dbs == nil {
 		dbs = make(map[string]*sql.DB)
 	}
 	db0, ok := dbs[ip+dbName]
-<<<<<<< HEAD
 	if !ok {
 		fullDsn := fmt.Sprintf("%s:%s@tcp(%s:3306)/%s",
 			os.Getenv("username"),
@@ -337,7 +282,8 @@
 		db0, err = sql.Open("mysql", fullDsn)
 		if err != nil {
 			return err
-=======
+		}
+	}
 	if dbType == MySQL {
 		if !ok {
 			fullDsn:=fmt.Sprintf("%s:%s@tcp(%s:3306)/%s",
@@ -369,35 +315,22 @@
 			}
 			db0.SetMaxIdleConns(0)
 			dbs[ip+dbName] = db0
->>>>>>> 54c4659a
 		}
 	}
 	ctx, _ := context.WithTimeout(context.Background(), 10*time.Second)
 	conn0, err := db0.Conn(ctx)
 	if err != nil {
-<<<<<<< HEAD
-		return err
-=======
-			return err
->>>>>>> 54c4659a
+		return err
 	}
 	defer conn0.Close()
 	stmt0, err := conn0.PrepareContext(ctx, query)
 	if err != nil {
-<<<<<<< HEAD
-		return err
-=======
-			return err
->>>>>>> 54c4659a
+		return err
 	}
 	defer stmt0.Close()
 	_, err = stmt0.Exec()
 	if err != nil {
-<<<<<<< HEAD
-		return err
-=======
-			return err
->>>>>>> 54c4659a
+		return err
 	}
 	return nil
 }
@@ -450,7 +383,7 @@
 			}
 			tableName := pfx + "_maint"
 			tableString := "create table " + tableName + " ( INST_ID INT,  MACHINE VARCHAR(512),  STATUS VARCHAR(8),  STATUS_TIME INT,  MODULE VARCHAR(64) );"
-			MysqlDirect(tableString, os.Getenv("MYSQL_IP"), "heratestdb")
+			DBDirect(tableString, os.Getenv("MYSQL_IP"), "heratestdb", MySQL)
 		}
 	} else if m.wType == PostgresWorker {
 		xPostgres, ok := m.appcfg["x-postgres"]
@@ -461,13 +394,13 @@
 			ip := MakeDB("postgres22", "heratestdb", PostgreSQL)
 			os.Setenv("TWO_TASK", ip+"/heratestdb?connect_timeout=60&sslmode=disable")
 			twoTask := os.Getenv("TWO_TASK")
-        	os.Setenv ("TWO_TASK_0", twoTask)
-        	os.Setenv ("TWO_TASK_1", twoTask)
+			os.Setenv ("TWO_TASK_0", twoTask)
+			os.Setenv ("TWO_TASK_1", twoTask)
 			twoTask1 := os.Getenv("TWO_TASK")
 			fmt.Println ("TWO_TASK_1: ", twoTask1)
-        	os.Setenv ("TWO_TASK_2", twoTask)
-        	os.Setenv ("TWO_TASK_3", twoTask)
-        	os.Setenv ("TWO_TASK_4", twoTask)
+			os.Setenv ("TWO_TASK_2", twoTask)
+			os.Setenv ("TWO_TASK_3", twoTask)
+			os.Setenv ("TWO_TASK_4", twoTask)
 			os.Setenv("TWO_TASK_READ", ip+"/heratestdb?connect_timeout=60&sslmode=disable")
 			os.Setenv("TWO_TASK_STANDBY0", ip+"/heratestdb?connect_timeout=60&sslmode=disable")
 		}
