package testutil

import (
	"bytes"
	"context"
	"database/sql"
	"errors"
	"fmt"
	"net"
	"os"
	"os/exec"
	"os/user"
	"path/filepath"
	"sync"
	"syscall"
	"time"

	_ "github.com/go-sql-driver/mysql"
	_ "github.com/lib/pq"
	"github.com/paypal/hera/lib"
	"github.com/paypal/hera/utility/logger"
)

type Mux interface {
	StartServer() error
	StopServer()
}

/**
commons used by mux tests
*/

type WorkerType int

const (
	OracleWorker WorkerType = iota
	MySQLWorker
	PostgresWorker
)

type DBType int

const (
	Oracle DBType = iota
	MySQL
	PostgreSQL 
)

type mux struct {
	origDir string
	wDir    string
	appcfg  map[string]string
	opscfg  map[string]string
	wType   WorkerType
	wg      sync.WaitGroup
	dbServ  *exec.Cmd
	dbStop  context.CancelFunc
	// dbIp    string
}

var initialized = false

func NewMux(wType WorkerType, appcfg map[string]string, opscfg map[string]string) (Mux, error) {
	if initialized {
		return nil, errors.New("Mux already created")
	} else {
		initialized = true
	}
	return &mux{appcfg: appcfg, opscfg: opscfg, wType: wType}, nil
}

func createCfg(cfg map[string]string, filename string) error {
	os.Remove(filename + ".txt")
	f, err := os.Create(filename + ".txt")
	if err != nil {
		return err
	}
	for key, val := range cfg {
		f.Write([]byte(key))
		f.Write([]byte("="))
		f.Write([]byte(val))
		f.Write([]byte("\n"))
	}
	f.Close()
	return err
}

func (m *mux) setupWorkdir() {
	m.origDir, _ = os.Getwd()
	path := filepath.Dir(os.Args[0]) + "/"
	os.Chdir(path)
	m.wDir = path
}

func (m *mux) setupConfig() error {
	// opscfg
	for k,v := range m.opscfg {
		m.appcfg[k] = v
	}
	if m.wType == MySQLWorker {
		m.appcfg["child.executable"] = "mysqlworker"
	} else if m.wType == PostgresWorker {
		m.appcfg["child.executable"] = "postgresworker"
	}
	err := createCfg(m.appcfg, "hera")
	if err != nil {
		return err
	}

	// cal_client
	calcfg := make(map[string]string)
	username, err := user.Current()
	if err != nil {
		return err
	}
	calcfg["cal_pool_name"] = username.Username + ".pg_hera"
	calcfg["enable_cal"] = "true"
	calcfg["cal_handler"] = "file"
	calcfg["cal_enable_mlog"] = "false"
	calcfg["cal_log_file"] = "./cal.log"
	calcfg["cal_pool_stack_enable"] = "true"
	err = createCfg(calcfg, "cal_client")
	if err != nil {
		return err
	}

	if m.wType == OracleWorker {
		env := os.Getenv("TWO_TASK")
		if env == "" {
			return errors.New("TWO_TASK env is not defined")
		}
	}
	// mysql (mock or normal) gets username, password, TWO_TASK setup during server start

<<<<<<< HEAD
	// if not already setup by testall.sh for Github Actions
	doBuildAndSymlink("mysqlworker")

=======
	/* // already setup by testall.sh for Github Actions
	os.Remove("oracleworker")
	os.Remove("mysqlworker")
	if m.wType == OracleWorker {
		os.Symlink(os.Getenv("GOPATH")+"/bin/oracleworker", "oracleworker")
	} else {
		os.Symlink(os.Getenv("GOPATH")+"/bin/mysqlworker", "mysqlworker")
	} // */
	// Until Migration to Github Actions 
	if m.wType == PostgresWorker {
		os.Symlink(os.Getenv("GOPATH")+"/bin/postgresworker", "postgresworker")
	}
>>>>>>> 7d638751
	os.Remove("hera.log")
	os.Remove("occ.log")
	os.Remove("cal.log")
	os.Remove("state.log")
	_, err = os.Create("state.log")

	return nil
}
func doBuildAndSymlink(binname string) {
	var err error
	_, err = os.Stat(binname)
	if err != nil {
		binpath := os.Getenv("GOPATH")+"/bin/"+binname
		_, err = os.Stat(binpath)
		if err != nil {
			srcname := binname
			if srcname != "mux" {
				srcname = "worker/" + srcname
			}
			cmd := exec.Command(os.Getenv("GOROOT")+"/bin/go", "install", "github.com/paypal/hera/"+srcname)
			cmd.Run()
		}
		os.Symlink(binpath, binname)
	}
}

func findNextChar(pos int, str string, ch byte) int {
	for {
		if pos < 0 || pos >= len(str) {
			return -1
		}
		if str[pos] == ch {
			return pos
		}
		pos++
	}
}

func (m *mux) cleanupConfig() error {
	os.Remove("hera.txt")
	os.Remove("secret.txt")
	os.Remove("cal_client.txt")
	os.Remove("oracleworker")
	os.Remove("mysqlworker")
	os.Remove("postgresworker")
	return nil
}

func MakeDB(dockerName string, dbName string, dbType DBType) (ip string) {
	if os.Getenv("GITHUB_JOB") != "" {
		return "127.0.0.1"
	}
	if dbType == MySQL {
		ipBuf := bytes.NewBufferString("127.0.0.1")
		CleanDB(dockerName)

		cmd := exec.Command("docker", "run", "-p3306:3306", "--name", dockerName, "-e", "MYSQL_ROOT_PASSWORD=1-testDb", "-e", "MYSQL_DATABASE="+dbName, "-d", "mysql:5.7")
		cmd.Run()

		os.Setenv("username", "root")
		os.Setenv("password", "1-testDb")
		waitLoop := 1
		for {
			err := DBDirect("select 1", "127.0.0.1", "heratestdb", MySQL)
			if err != nil {
				time.Sleep(1 * time.Second)
				logger.GetLogger().Log(logger.Debug, "waiting for mysql server to come up "+ipBuf.String()+" "+dockerName)
				fmt.Printf("waiting for db to come up %d %s\n",waitLoop, err.Error())
				waitLoop++
				continue
			} else {
				break
			}
		}


		q := "CREATE USER 'appuser'@'%' IDENTIFIED BY '1-testDb'"
		err := DBDirect(q, ipBuf.String(), dbName, MySQL)
		if err != nil {
			logger.GetLogger().Log(logger.Warning, "set up app user:"+q+" errored "+err.Error())
		}
		q = "GRANT ALL PRIVILEGES ON " + dbName + " . * TO 'appuser'@'%';"
		err = DBDirect(q, ipBuf.String(), dbName, MySQL)
		if err != nil {
			logger.GetLogger().Log(logger.Warning, "grant app user:"+q+" errored "+err.Error())
		} else {
			os.Setenv("username", "appuser")
		}
		os.Setenv("mysql_ip", ipBuf.String())

		return ipBuf.String()
	} else if dbType == PostgreSQL {
		CleanDB(dockerName)
		cmd := exec.Command("docker", "run", "-p5432:5432", "--name", dockerName, "-e", "POSTGRES_PASSWORD=1-testDb", "-e", "POSTGRES_DB="+dbName, "-d", "postgres:12")
		cmd.Run()
		// find its IP
		cmd = exec.Command("docker", "inspect", "--format", "{{ .NetworkSettings.IPAddress }}", dockerName)
		var ipBuf bytes.Buffer
		cmd.Stdout = &ipBuf
		cmd.Run()
		ipBuf.Truncate(ipBuf.Len() - 1)
		for {
			conn, err := net.Dial("tcp", ipBuf.String()+":5432")
			if err != nil {
				time.Sleep(1 * time.Second)
				logger.GetLogger().Log(logger.Debug, "waiting for postgres server to come up "+ipBuf.String()+" "+dockerName)
				continue
			} else {
				conn.Close()
				break
			}
		}
		os.Setenv("username", "postgres")
		os.Setenv("password", "1-testDb")
		q := "CREATE USER appuser PASSWORD '1-testDb'"
		err := DBDirect(q, ipBuf.String(), dbName, PostgreSQL)
		if err != nil {
			logger.GetLogger().Log(logger.Warning, "set up app user:"+q+" errored "+err.Error())
		}
		q = "GRANT ALL PRIVILEGES ON DATABASE " + dbName + " TO appuser;"
		err = DBDirect(q, ipBuf.String(), dbName, PostgreSQL)
		if err != nil {
			logger.GetLogger().Log(logger.Warning, "grant app user:"+q+" errored "+err.Error())
		} else {
			os.Setenv("username", "appuser")
		}
		os.Setenv("postgresql_ip", ipBuf.String())

		return ipBuf.String()
	} 
	return ""
}

func CleanDB(dockerName string) {
	cleanCmd := exec.Command("docker", "stop", dockerName)
	cleanCmd.Run()
	cleanCmd = exec.Command("docker", "rm", dockerName)
	cleanCmd.Run()
}

var dbs map[string]*sql.DB

func DBDirect(query string, ip string, dbName string, dbType DBType) error {
	if dbs == nil {
		dbs = make(map[string]*sql.DB)
	}
	db0, ok := dbs[ip+dbName]
	if dbType == MySQL {
		if !ok {
			fullDsn := fmt.Sprintf("%s:%s@tcp(%s:3306)/%s?tls=preferred",
				os.Getenv("username"),
				os.Getenv("password"),
				ip,
				dbName)
			var err error
			db0, err = sql.Open("mysql", fullDsn)
			if err != nil {
				return err
			}
		}
	} else if dbType == PostgreSQL {
		if !ok {
			fullDsn := fmt.Sprintf("postgres://%s:%s@%s/%s?connect_timeout=60&sslmode=disable",
				os.Getenv("username"),
				os.Getenv("password"),
				ip,
				dbName)
			var err error
			db0, err = sql.Open("postgres", fullDsn)
			if err != nil {
				return err
			}
		}
	}
	db0.SetMaxIdleConns(0)
	dbs[ip+dbName] = db0
	ctx, _ := context.WithTimeout(context.Background(), 10*time.Second)
	conn0, err := db0.Conn(ctx)
	if err != nil {
		return err
	}
	defer conn0.Close()
	stmt0, err := conn0.PrepareContext(ctx, query)
	if err != nil {
		return err
	}
	defer stmt0.Close()
	_, err = stmt0.Exec()
	if err != nil {
		return err
	}
	return nil
}

func (m *mux) StartServer() error {
	// setup working dir
	m.setupWorkdir()
	err := m.setupConfig()
	if err != nil {
		return err
	}
	if m.wType == MySQLWorker {
		xMysql, ok := m.appcfg["x-mysql"]
		if !ok {
			xMysql = "auto"
		}
		if xMysql == "mock" {
			// clean up stray
			cleanCmd := exec.Command("killall", "runserver")
			cleanCmd.Run()

			// spawn test db
			ctx, cancelF := context.WithCancel(context.Background())
			m.dbStop = cancelF
			m.dbServ = exec.CommandContext(ctx, os.Getenv("GOPATH")+"/bin/runserver", "2121", "0.0")
			err := m.dbServ.Start()
			if err != nil {
				logger.GetLogger().Log(logger.Warning, "test mock mysql dbserv did not spawn "+err.Error())
			}

			os.Setenv("username", "herausertest")
			os.Setenv("password", "Hera-User-Test-9")
			os.Setenv("TWO_TASK", "tcp(127.0.0.1:2121)/heratestdb")
		} else if xMysql == "auto" {
			ip := MakeDB("mysql22", "heratestdb", MySQL)
			os.Setenv("TWO_TASK", "tcp("+ip+":3306)/heratestdb")
			os.Setenv("TWO_TASK_1", "tcp("+ip+":3306)/heratestdb")
			os.Setenv("TWO_TASK_2", "tcp("+ip+":3306)/heratestdb")
			os.Setenv("MYSQL_IP", ip)
			// Set up the rac_maint table
			pfx := os.Getenv("MGMT_TABLE_PREFIX")
			if pfx == "" {
				pfx = "hera"
			}
			tableName := pfx + "_maint"
			tableString := "create table " + tableName + " ( INST_ID INT,  MACHINE VARCHAR(512),  STATUS VARCHAR(8),  STATUS_TIME INT,  MODULE VARCHAR(64) );"
			DBDirect(tableString, os.Getenv("MYSQL_IP"), "heratestdb", MySQL)
		}
	} else if m.wType == PostgresWorker {
		xPostgres, ok := m.appcfg["x-postgres"]
		if !ok {
			xPostgres = "auto"
		}
		if xPostgres == "auto" {
			ip := MakeDB("postgres22", "heratestdb", PostgreSQL)
			os.Setenv("TWO_TASK", ip+"/heratestdb?connect_timeout=60&sslmode=disable")
			twoTask := os.Getenv("TWO_TASK")
        	os.Setenv ("TWO_TASK_0", twoTask)
        	os.Setenv ("TWO_TASK_1", twoTask)
			twoTask1 := os.Getenv("TWO_TASK")
			fmt.Println ("TWO_TASK_1: ", twoTask1)
		}
	} 

	m.wg.Add(1)
	go func() {
		// run the multiplexer
		os.Args = append(os.Args, "--name", "hera-test")
		lib.Run()
		m.wg.Done()
	}()

	// wait 10 seconds for mux to come up
	toWait := 10
	for {
		acpt, err := StatelogGetField(2)
		if err == nil || err == INCOMPLETE {
			logger.GetLogger().Log(logger.Debug, "State log acpt:", acpt)
			if err == nil {
				if acpt > 0 {
					break
				}
			}
			if toWait == 0 {
				logger.GetLogger().Log(logger.Alert, "Mux did not start")
				return errors.New("")
			}
			logger.GetLogger().Log(logger.Debug, "Wait up to ", toWait, "seconds for mux to come up")
			time.Sleep(time.Second)
			toWait--
		} else {
			return err
		}
	}
	logger.GetLogger().Log(logger.Info, "StartServer: Mux is up, time =", time.Now().Unix())
	return nil
}

func (m *mux) StopServer() {
	syscall.Kill(os.Getpid(), syscall.SIGTERM)
	if m.dbServ != nil {
		m.dbStop()
		syscall.Kill((*m.dbServ).Process.Pid, syscall.SIGTERM)
	}

	if m.wType == PostgresWorker {
		CleanDB("postgres22")
	}

	timer := time.NewTimer(time.Second * 5)
	go func() {
		logger.GetLogger().Log(logger.Debug, "Waiting up to 5 seconds for mux to exit", time.Now().Unix())
		_, ok := <-timer.C
		if ok {
			logger.GetLogger().Log(logger.Alert, "Mux did not shut down", time.Now().Unix())
		}
		m.wg.Done()
	}()

	m.wg.Wait()
	timer.Stop()
	m.cleanupConfig()
	os.Chdir(m.origDir)
	logger.GetLogger().Log(logger.Info, "Exit StopServer time=", time.Now().Unix())
}<|MERGE_RESOLUTION|>--- conflicted
+++ resolved
@@ -132,24 +132,10 @@
 	}
 	// mysql (mock or normal) gets username, password, TWO_TASK setup during server start
 
-<<<<<<< HEAD
 	// if not already setup by testall.sh for Github Actions
 	doBuildAndSymlink("mysqlworker")
-
-=======
-	/* // already setup by testall.sh for Github Actions
-	os.Remove("oracleworker")
-	os.Remove("mysqlworker")
-	if m.wType == OracleWorker {
-		os.Symlink(os.Getenv("GOPATH")+"/bin/oracleworker", "oracleworker")
-	} else {
-		os.Symlink(os.Getenv("GOPATH")+"/bin/mysqlworker", "mysqlworker")
-	} // */
-	// Until Migration to Github Actions 
-	if m.wType == PostgresWorker {
-		os.Symlink(os.Getenv("GOPATH")+"/bin/postgresworker", "postgresworker")
-	}
->>>>>>> 7d638751
+	doBuildAndSymlink("postgresworker")
+
 	os.Remove("hera.log")
 	os.Remove("occ.log")
 	os.Remove("cal.log")
