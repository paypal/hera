// Copyright 2019 PayPal Inc.
//
// Licensed to the Apache Software Foundation (ASF) under one or more
// contributor license agreements.  See the NOTICE file distributed with
// this work for additional information regarding copyright ownership.
// The ASF licenses this file to You under the Apache License, Version 2.0
// (the "License"); you may not use this file except in compliance with
// the License.  You may obtain a copy of the License at
//
//    http://www.apache.org/licenses/LICENSE-2.0
//
// Unless required by applicable law or agreed to in writing, software
// distributed under the License is distributed on an "AS IS" BASIS,
// WITHOUT WARRANTIES OR CONDITIONS OF ANY KIND, either express or implied.
// See the License for the specific language governing permissions and
// limitations under the License.

package main

import (
	"context"
	"database/sql"
	"errors"
	"fmt"
	"os"
	"strings"
	"time"

	_ "github.com/go-sql-driver/mysql"
	"github.com/paypal/hera/utility/logger"
)

type mysqlAdapter struct {
}

// InitDB creates sql.DB object for conection to the mysql database, using "username", "password" and
// "mysql_datasource" parameters
func (adapter *mysqlAdapter) InitDB() (*sql.DB, error) {
	user := os.Getenv("username")
	pass := os.Getenv("password")
	ds := os.Getenv("mysql_datasource")

	if user == "" {
		return nil, errors.New("Can't get 'username' from env")
	}
	if pass == "" {
		return nil, errors.New("Can't get 'password' from env")
	}
	if ds == "" {
		return nil, errors.New("Can't get 'mysql_datasource' from env")
	}

	var db *sql.DB
	var err error
	is_writable := false
	for idx, curDs := range strings.Split(ds, "||") {
		db, err = sql.Open("mysql", fmt.Sprintf("%s:%s@%s", user, pass, curDs))
		if err != nil {
			if logger.GetLogger().V(logger.Warning) {
				logger.GetLogger().Log(logger.Warning, user+" failed to connect to "+curDs+fmt.Sprintf(" %d", idx))
			}
			continue
		}
<<<<<<< HEAD
		is_writable = adapter.Heartbeat(db);
		if (is_writable) {
			if logger.GetLogger().V(logger.Warning) {
				logger.GetLogger().Log(logger.Warning, user+" connect success "+curDs+fmt.Sprintf(" %d", idx))
			}
			err = nil
=======
		is_writable = adapter.Heartbeat(db)
		if is_writable {
>>>>>>> 3a9b5306
			break
		} else {
			// read only connection
			if logger.GetLogger().V(logger.Warning) {
				logger.GetLogger().Log(logger.Warning, "recycling, got read-only conn " /*+curDs*/)
			}
			err = errors.New("cannot use read-only conn "+curDs)
			db.Close()
		}
	}
	return db, err
}

// Checking master status
func (adapter *mysqlAdapter) Heartbeat(db *sql.DB) bool {
	ctx, _ /*cancel*/ := context.WithTimeout(context.Background(), 10*time.Second)
	writable := false
	conn, err := db.Conn(ctx)
	if err != nil {
		if logger.GetLogger().V(logger.Warning) {
			logger.GetLogger().Log(logger.Warning, "could not get connection "+err.Error())
		}
		return writable
	}
<<<<<<< HEAD
=======
	defer conn.Close()
>>>>>>> 3a9b5306

	if strings.HasPrefix(os.Getenv("logger.LOG_PREFIX"), "WORKER ") {
		stmt, err := conn.PrepareContext(ctx, "select @@global.read_only")
		//stmt, err := conn.PrepareContext(ctx, "show variables where variable_name='read_only'")
		if err != nil {
			if logger.GetLogger().V(logger.Warning) {
				logger.GetLogger().Log(logger.Warning, "query ro check err ", err.Error())
			}
			return false
		}
		defer stmt.Close()

		rows, err := stmt.Query()
		if err != nil {
			if logger.GetLogger().V(logger.Warning) {
				logger.GetLogger().Log(logger.Warning, "ro check err ", err.Error())
			}
			return false
		}
		defer rows.Close()
		countRows := 0
		if rows.Next() {
			countRows++
			var readOnly int
			/*var nom string
			rows.Scan(&nom, &readOnly) // */
			rows.Scan(&readOnly)
			if readOnly == 0 {
				writable = true
			}
		}

		// read only connection
		if logger.GetLogger().V(logger.Debug) {
			logger.GetLogger().Log(logger.Debug, "writable:", writable)
		}
	}
	return writable
}

// UseBindNames return false because the SQL string uses ? for bind parameters
func (adapter *mysqlAdapter) UseBindNames() bool {
	return false
}

/**
 * @TODO infra.hera.jdbc.HeraResultSetMetaData mysql type to java type map.
 */
var colTypeMap = map[string]int{
	"NULL":      0,
	"CHAR":      1,
	"DECIMAL":   2,
	"INT":       3,
	"FLOAT":     4,
	"BIGINT":    8,
	"DOUBLE":    22,
	"BINARY":    23,
	"VARCHAR":   5,
	"BLOB":      113,
	"CLOB":      112,
	"TEXT":      112,
	"DATE":      184,
	"TIMESTAMP": 185,
}

func (adapter *mysqlAdapter) GetColTypeMap() map[string]int {
	return colTypeMap
}

func (adapter *mysqlAdapter) ProcessResult(colType string, res string) string {
	switch colType {
	case "DATE":
		var day, month, year int
		fmt.Sscanf(res, "%d-%d-%d", &year, &month, &day)
		return fmt.Sprintf("%02d-%02d-%d %02d:%02d:%02d.000", day, month, year, 0, 0, 0)
	case "TIMESTAMP":
		var day, month, year, hour, min, sec int
		fmt.Sscanf(res, "%d-%d-%d %d:%d:%d", &year, &month, &day, &hour, &min, &sec)
		return fmt.Sprintf("%02d-%02d-%d %02d:%02d:%02d.000", day, month, year, hour, min, sec)
	default:
		return res
	}
}<|MERGE_RESOLUTION|>--- conflicted
+++ resolved
@@ -61,17 +61,12 @@
 			}
 			continue
 		}
-<<<<<<< HEAD
 		is_writable = adapter.Heartbeat(db);
-		if (is_writable) {
+		if is_writable {
 			if logger.GetLogger().V(logger.Warning) {
 				logger.GetLogger().Log(logger.Warning, user+" connect success "+curDs+fmt.Sprintf(" %d", idx))
 			}
 			err = nil
-=======
-		is_writable = adapter.Heartbeat(db)
-		if is_writable {
->>>>>>> 3a9b5306
 			break
 		} else {
 			// read only connection
@@ -96,10 +91,7 @@
 		}
 		return writable
 	}
-<<<<<<< HEAD
-=======
 	defer conn.Close()
->>>>>>> 3a9b5306
 
 	if strings.HasPrefix(os.Getenv("logger.LOG_PREFIX"), "WORKER ") {
 		stmt, err := conn.PrepareContext(ctx, "select @@global.read_only")
